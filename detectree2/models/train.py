"""Train a model.

Classes and functions to train a model based on othomosaics and corresponding
manual crown data.
"""
import datetime
import glob
import json
import logging
import os
import pickle
import random
import re
import time
from pathlib import Path
from typing import Any, Dict, List, Optional
from urllib.parse import urlparse

import cv2
import detectron2.data.transforms as T  # noqa:N812
import detectron2.utils.comm as comm
import geopandas as gpd
import numpy as np
import rasterio
import rasterio.features
import shapely.geometry as geom
import torch
import torch.nn as nn
from detectron2 import model_zoo
from detectron2.checkpoint import DetectionCheckpointer  # noqa:F401
from detectron2.config import get_cfg
from detectron2.data import (
    DatasetCatalog,
    DatasetMapper,
    MetadataCatalog,
    build_detection_test_loader,
    build_detection_train_loader,
)
from detectron2.data import detection_utils as utils
from detectron2.engine import DefaultPredictor, DefaultTrainer
from detectron2.engine.hooks import HookBase
from detectron2.evaluation import COCOEvaluator, verify_results
from detectron2.evaluation.coco_evaluation import instances_to_coco_json
from detectron2.structures import BoxMode
from detectron2.utils.events import get_event_storage  # noqa:F401
from detectron2.utils.events import EventStorage
from detectron2.utils.logger import log_every_n_seconds
from detectron2.utils.visualizer import ColorMode, Visualizer

from detectree2.models.outputs import clean_crowns
from detectree2.preprocessing.tiling import load_class_mapping


class FlexibleDatasetMapper(DatasetMapper):
    """
    A flexible dataset mapper that extends the standard DatasetMapper to handle
    multi-band images and custom augmentations.

    This class is designed to work with datasets that may contain images with
    more than three channels (e.g., multispectral images) and allows for custom
    augmentations to be applied. It also handles semantic segmentation data if
    provided in the dataset.

    Args:
        cfg (CfgNode): Configuration object containing dataset and model configurations.
        is_train (bool): Flag indicating whether the mapper is being used for training. Default is True.
        augmentations (list, optional): List of augmentations to be applied. Default is an empty list.

    Attributes:
        cfg (CfgNode): Stores the configuration object for later use.
        is_train (bool): Indicates whether the mapper is in training mode.
        logger (Logger): Logger instance for logging messages.
    """

    def __init__(self, cfg, is_train=True, augmentations=None):
        if augmentations is None:
            augmentations = []

        # Initialize the base DatasetMapper class with provided parameters
        super().__init__(is_train=is_train,
                         augmentations=augmentations,
                         image_format=cfg.INPUT.FORMAT,
                         use_instance_mask=cfg.MODEL.MASK_ON,
                         use_keypoint=cfg.MODEL.KEYPOINT_ON,
                         instance_mask_format=cfg.INPUT.MASK_FORMAT,
                         keypoint_hflip_indices=None,
                         precomputed_proposal_topk=None,
                         recompute_boxes=False)
        self.cfg = cfg
        self.is_train = is_train
        self.logger = logging.getLogger(__name__)
        mode = "training" if is_train else "inference"
        self.logger.info(f"[FlexibleDatasetMapper] Augmentations used in {mode}: {augmentations}")

    def __call__(self, dataset_dict):
        """
        Process a single dataset dictionary, applying the necessary transformations and augmentations.

        Args:
            dataset_dict (dict): A dictionary containing data for a single dataset item, including
                                 file names and metadata.

        Returns:
            dict: The processed dataset dictionary, or None if there was an error.
        """
        if dataset_dict is None:
            self.logger.warning("Received None for dataset_dict, skipping this entry.")
            return None

        if self.cfg.IMGMODE == "rgb":
            return super().__call__(dataset_dict)

        try:
            # Handle multi-band image loading using rasterio
            with rasterio.open(dataset_dict["file_name"]) as src:
                img = src.read()
                if img is None:
                    raise ValueError(f"Image data is None for file: {dataset_dict['file_name']}")
                # Transpose image dimensions to match expected format (H, W, C)
                img = np.transpose(img, (1, 2, 0)).astype("float32")

            # Size check similar to utils.check_image_size
            if img.shape[:2] != (dataset_dict.get("height"), dataset_dict.get("width")):
                self.logger.warning(
                    f"""Image size {img.shape[:2]} does not match expected size {(dataset_dict.get('height'),
                                                                                dataset_dict.get('width'))}.""")

            # Otherwise, handle custom multi-band logic
            aug_input = T.AugInput(img)
            transforms = self.augmentations(aug_input)  # Apply the augmentations
            img = aug_input.image

            dataset_dict["image"] = torch.as_tensor(np.ascontiguousarray(img.transpose(2, 0, 1)))
            #assert that image contains neiher nan nor inf
            if torch.isnan(dataset_dict["image"]).any() or torch.isinf(dataset_dict["image"]).any():
                raise ValueError(f"Image contains nan or inf values: {dataset_dict['file_name']}")

            # Handle semantic segmentation if present
            if "sem_seg_file_name" in dataset_dict:
                sem_seg_gt = utils.read_image(dataset_dict.pop("sem_seg_file_name"), "L").squeeze(2)
                dataset_dict["sem_seg"] = torch.as_tensor(sem_seg_gt.astype("long"))

            if not self.is_train:
                # If not in training mode, remove annotations and segmentation file names
                dataset_dict.pop("annotations", None)
                dataset_dict.pop("sem_seg_file_name", None)
                return dataset_dict

            if "annotations" in dataset_dict:
                # Apply the transformations to the annotations
                self._transform_annotations(dataset_dict, transforms, img.shape[:2])
                if torch.isnan(dataset_dict["image"]).any() or torch.isinf(dataset_dict["image"]).any():
                    raise ValueError(f"Image contain nan or inf values after transform: {dataset_dict['file_name']}")

            return dataset_dict

        except Exception as e:
            file_name = dataset_dict.get('file_name', 'unknown') if dataset_dict else 'unknown'
            self.logger.error(f"Error processing {file_name}: {e}")
            return None


class LossEvalHook(HookBase):
    """
    A custom hook for evaluating loss during training and managing model checkpoints based on evaluation metrics.

    This hook is designed to:
    - Perform inference on a dataset similarly to an Evaluator.
    - Calculate and log the loss metric during training.
    - Save the best model checkpoint based on a specified evaluation metric (e.g., AP50).
    - Implement early stopping if the evaluation metric does not improve over a specified number of evaluations.

    Attributes:
        _model: The model to evaluate.
        _period: Number of iterations between evaluations.
        _data_loader: The data loader used for evaluation.
        patience: Number of evaluation periods to wait before early stopping.
        iter: Tracks the number of evaluations since the last improvement in the evaluation metric.
        max_ap: The best evaluation metric (e.g., AP50) achieved during training.
        best_iter: The iteration at which the best evaluation metric was achieved.
    """

    def __init__(self, eval_period, model, data_loader, patience):
        """
        Initialize the LossEvalHook.

        Args:
            eval_period (int): The number of iterations between evaluations.
            model (torch.nn.Module): The model to evaluate.
            data_loader (torch.utils.data.DataLoader): The data loader for evaluation.
            patience (int): The number of evaluation periods to wait for improvement before early stopping.
        """
        self._model = model
        self._period = eval_period
        self._data_loader = data_loader
        self.patience = patience
        self.iter = 0
        self.max_ap = 0
        self.best_iter = 0

    def _do_loss_eval(self):
        """
        Perform inference on the dataset and calculate the average loss.

        This method is adapted from `inference_on_dataset` in Detectron2's evaluator.
        It also calculates and logs the AP50 metric and updates the best model checkpoint if needed.

        Returns:
            list: A list of loss values for each batch in the dataset.
        """
        total = len(self._data_loader)
        num_warmup = min(5, total - 1)

        start_time = time.perf_counter()
        total_compute_time = 0
        losses = []
        for idx, inputs in enumerate(self._data_loader):
            if idx == num_warmup:
                # Reset the start time after the warm-up phase
                start_time = time.perf_counter()
                total_compute_time = 0
            start_compute_time = time.perf_counter()
            if torch.cuda.is_available():
                torch.cuda.synchronize()
            total_compute_time += time.perf_counter() - start_compute_time
            iters_after_start = idx + 1 - num_warmup * int(idx >= num_warmup)
            seconds_per_img = total_compute_time / iters_after_start
            if idx >= num_warmup * 2 or seconds_per_img > 5:
                # Log progress and estimated time remaining
                total_seconds_per_img = (time.perf_counter() - start_time) / iters_after_start
                eta = datetime.timedelta(seconds=int(total_seconds_per_img * (total - idx - 1)))
                log_every_n_seconds(
                    logging.INFO,
                    "Loss on Validation  done {}/{}. {:.4f} s / img. ETA={}".format(idx + 1, total, seconds_per_img,
                                                                                    str(eta)),
                    n=5,
                )
            # Calculate loss for the current batch
            loss_batch = self._get_loss(inputs)
            losses.append(loss_batch)

        mean_loss = np.mean(losses)

        # Calculate the average AP50 across datasets if multiple datasets are used for testing
        if len(self.trainer.cfg.DATASETS.TEST) > 1:
            APs = []
            for dataset in self.trainer.cfg.DATASETS.TEST:
                APs.append(self.trainer.test(self.trainer.cfg, self.trainer.model)[dataset]["segm"]["AP50"])
            AP = sum(APs) / len(APs)
        else:
            AP = self.trainer.test(self.trainer.cfg, self.trainer.model)["segm"]["AP50"]

        print("Av. segm AP50 =", AP)

        # Store the calculated loss and AP50 in the trainer's storage
        self.trainer.APs.append(AP)
        self.trainer.storage.put_scalar("validation_loss", mean_loss)
        self.trainer.storage.put_scalar("validation_ap", AP)
        comm.synchronize()

        return losses

    def _get_loss(self, data):
        """
        Compute the loss for a given batch of data.

        Args:
            data (dict): A batch of input data.

        Returns:
            float: The total loss for the batch.
        """
        metrics_dict = self._model(data)
        # Detach and move to CPU for logging
        metrics_dict = {
            k: v.detach().cpu().item() if isinstance(v, torch.Tensor) else float(v)
            for k, v in metrics_dict.items()
        }
        total_losses_reduced = sum(loss for loss in metrics_dict.values())
        return total_losses_reduced

    def after_step(self):
        """
        Hook to be called after each training iteration to evaluate the model and manage checkpoints.

        - Evaluates the model at regular intervals.
        - Saves the best model checkpoint based on the AP50 metric.
        - Implements early stopping if the AP50 does not improve after a set number of evaluations.
        """
        next_iter = self.trainer.iter + 1
        is_final = next_iter == self.trainer.max_iter
        if is_final or (self._period > 0 and next_iter % self._period == 0):
            self._do_loss_eval()
            # Check if the current AP50 is the best so far
            if self.max_ap < self.trainer.APs[-1]:
                self.iter = 0
                self.max_ap = self.trainer.APs[-1]
                # Save the current best model
                self.trainer.checkpointer.save("model_" + str(len(self.trainer.APs)))
                self.best_iter = self.trainer.iter
            else:
                self.iter += 1
        if self.iter == self.patience:
            # Early stopping condition met
            self.trainer.early_stop = True
            print("Early stopping occurs in iter {}, max ap is {}".format(self.best_iter, self.max_ap))
        self.trainer.storage.put_scalars(timetest=12)

    def after_train(self):
        """
        Hook to be called after training is complete to load the best model checkpoint based on AP50.

        - Selects and loads the model checkpoint with the best AP50.
        """
        if not self.trainer.APs:
            print("No APs were recorded during training. Skipping model selection.")
            return
        # Select the model with the best AP50
        index = self.trainer.APs.index(max(self.trainer.APs)) + 1
        # Error handling for checkpoint loading, with a sleep to ensure file availability in CI environments
        time.sleep(15)
        self.trainer.checkpointer.load(self.trainer.cfg.OUTPUT_DIR + '/model_' + str(index) + '.pth')


class VisualizerHook(HookBase):

    def __init__(self, eval_period, model, data_loader, img_per_dataset=6):
        """
        Initialize the VisualizerHook.

        Args:
            eval_period (int): The number of iterations between evaluations.
            model (torch.nn.Module): The model to evaluate.
            data_loader (torch.utils.data.DataLoader): The data loader for evaluation.
            patience (int): The number of evaluation periods to wait for improvement before early stopping.
        """
        self._model = model
        self._period = eval_period
        self._data_loader = data_loader
        self.img_per_dataset = img_per_dataset
        self.iter = 0
        self.time_wasted = 0

    def after_step(self):
        """
        Hook to be called after each training iteration to evaluate the model and manage checkpoints.

        - Evaluates the model at regular intervals.
        - Saves the best model checkpoint based on the AP50 metric.
        - Implements early stopping if the AP50 does not improve after a set number of evaluations.
        """
        next_iter = self.trainer.iter + 1
        is_final = next_iter == self.trainer.max_iter
        if is_final or (self._period > 0 and next_iter % self._period == 0):
            storage = get_event_storage()
            start_time = time.perf_counter()
            with torch.no_grad():
                self._model.eval()
                amounts = {}
                for batched_inputs in self._data_loader:
                    for img_data in batched_inputs:
                        folder_path = "/".join(img_data["file_name"].split('/')[:-1])
                        if folder_path not in amounts:
                            amounts[folder_path] = 0
                        if amounts[folder_path] >= self.img_per_dataset:
                            continue
                        amounts[folder_path] += 1

                        output = self._model.inference([img_data])[0]
                        img = img_data["image"]
                        img = nn.functional.interpolate(img.unsqueeze(0),
                                                        size=output["instances"].image_size).squeeze(0)
                        img = np.transpose(img[:3], (1, 2, 0))
                        v = Visualizer(img, metadata=MetadataCatalog.get(self.trainer.cfg.DATASETS.TEST[0]), scale=1)
                        #v = v.draw_instance_predictions(output['instances'][output['instances'].scores > 0.5].to("cpu"))

                        masks = output["instances"].pred_masks.to("cpu").numpy()
                        scores = output["instances"].scores.to("cpu").numpy()

                        geoms = []
                        for m in masks:
                            shapes = list(rasterio.features.shapes(m.astype("uint8")))
                            polygons = [geom.shape(s[0]) for s in shapes if s[1] == 1]
                            if len(polygons) > 0:
                                geoms.append(geom.MultiPolygon(polygons) if len(polygons) > 1 else polygons[0])
                            else:
                                geoms.append(None)

                        gdf = gpd.GeoDataFrame(data={
                            "Confidence_score": scores,
                            "indices": list(range(len(scores)))
                        },
                                               geometry=geoms,
                                               crs="EPSG:3857")

                        gdf = clean_crowns(gdf, iou_threshold=0.3, confidence=0.3, area_threshold=0, verbose=False)

                        v = v.draw_instance_predictions(output['instances'][list(gdf["indices"])].to("cpu"))

                        image = cv2.cvtColor(v.get_image(), cv2.COLOR_BGR2RGB)

                        if self.trainer.cfg.IMGMODE == "rgb":
                            image = np.transpose(image.astype("uint8"), (2, 0, 1))
                        else:  #ms
                            image = np.transpose(image.astype("uint8"), (2, 0, 1))[[1, 0, 2]]

                        storage.put_image(f"val/prediction/{img_data['file_name'].split('/')[-1]}", image)

                self._model.train()
            total_time = time.perf_counter() - start_time
            self.time_wasted += total_time
            print("Visualizing sample validation images took", total_time, "seconds")
            storage.put_scalar("time/visualizing_val_imgs", total_time)
            storage.put_scalar("time/visualizing_val_imgs_total", self.time_wasted)


# See https://jss367.github.io/data-augmentation-in-detectron2.html for data augmentation advice
class MyTrainer(DefaultTrainer):
    """
    Custom Trainer class that extends the DefaultTrainer.

    This trainer adds flexibility for handling different image types (e.g., RGB and multi-band images)
    and custom training behavior, such as early stopping and specialized data augmentation strategies.

    Args:
        cfg (CfgNode): Configuration object containing the model and dataset configurations.
        patience (int): Number of evaluation periods to wait for improvement before early stopping.
    """

    def __init__(self, cfg, patience):  # noqa: D107
        self.patience = patience
        super().__init__(cfg)

    def train(self):
        """
        Run the training loop.

        This method overrides the DefaultTrainer's train method to include early stopping and
        custom logging of Average Precision (AP) metrics.

        Returns:
            OrderedDict: Results from evaluation, if evaluation is enabled. Otherwise, None.
        """

        start_iter = self.start_iter
        max_iter = self.max_iter
        logger = logging.getLogger(__name__)
        logger.info("Starting training from iteration {}".format(start_iter))

        self.iter = self.start_iter = start_iter
        self.max_iter = max_iter
        self.early_stop = False
        self.APs = []

        with EventStorage(start_iter) as self.storage:
            try:
                self.before_train()
                for self.iter in range(start_iter, max_iter):
                    self.before_step()
                    self.run_step()
                    self.after_step()
                    if self.early_stop:
                        break
                # self.iter == max_iter can be used by `after_train` to
                # tell whether the training successfully finished or failed
                # due to exceptions.
                self.iter += 1
            except Exception:
                logger.exception("Exception during training:")
                raise
            finally:
                self.after_train()
        # Verify the results if testing is enabled and this is the main process
        if len(self.cfg.TEST.EXPECTED_RESULTS) and comm.is_main_process():
            assert hasattr(self, "_last_eval_results"), "No evaluation results obtained during training!"
            verify_results(self.cfg, self._last_eval_results)
            return self._last_eval_results

    def resume_or_load(self, resume=True):
        """
        If `resume==True` and `cfg.OUTPUT_DIR` contains the last checkpoint (defined by
        a `last_checkpoint` file), resume from the file. Resuming means loading all
        available states (eg. optimizer and scheduler) and update iteration counter
        from the checkpoint. ``cfg.MODEL.WEIGHTS`` will not be used.

        Otherwise, this is considered as an independent training. The method will load model
        weights from the file `cfg.MODEL.WEIGHTS` (but will not load other states) and start
        from iteration 0.

        Args:
            resume (bool): whether to do resume or not
        """
        self.checkpointer.resume_or_load(self.cfg.MODEL.WEIGHTS, resume=resume)
        if resume and self.checkpointer.has_checkpoint():
            # The checkpoint stores the training iteration that just finished, thus we start
            # at the next iteration
            self.start_iter = self.iter + 1

        if self.cfg.MODEL.WEIGHTS:
            device = self.model.backbone.bottom_up.stem.conv1.weight.device
            req_grad = self.model.backbone.bottom_up.stem.conv1.weight.requires_grad
            d_type = self.model.backbone.bottom_up.stem.conv1.weight.dtype

            path = self.checkpointer.path_manager.get_local_path(
                urlparse(self.cfg.MODEL.WEIGHTS)._replace(query="").geturl())
            print("Path to model weights to be loaded: ", path)

            if path.endswith(".pth"):
                checkpoint = torch.load(path)['model']['backbone.bottom_up.stem.conv1.weight'].to(
                    self.model.backbone.bottom_up.stem.conv1.weight.device)
            elif path.endswith(".pkl"):
                with open(path, "rb") as f:
                    raw_contents = pickle.load(f)
                    checkpoint = torch.tensor(raw_contents["model"]["backbone.bottom_up.stem.conv1.weight"],
                                              dtype=d_type,
                                              device=device,
                                              requires_grad=req_grad)
            else:
                raise FileNotFoundError(f"Checkpoint file {path} ending not recognized.")

            input_channels_in_checkpoint = checkpoint.shape[1]
            input_channels_in_model = self.model.backbone.bottom_up.stem.conv1.weight.shape[1]
            if input_channels_in_checkpoint != input_channels_in_model:
                logger = logging.getLogger("detectree2")
                if input_channels_in_checkpoint != 3:
                    logger.warning(
                        "Input channel modification only works if checkpoint was trained on RGB images (3 channels). The first three channels will be copied and then repeated in the model."
                    )
                logger.warning(
                    "Mismatch in input channels in checkpoint and model, meaning fvcommon would not have been able to automatically load them. Adjusting weights for 'backbone.bottom_up.stem.conv1.weight' manually."
                )
                with torch.no_grad():
                    self.model.backbone.bottom_up.stem.conv1.weight[:, :3] = checkpoint[:, :3]
                multiply_conv1_weights(self.model)
                self.model.backbone.bottom_up.stem.conv1.weight.to(device)
                self.model.backbone.bottom_up.stem.conv1.weight.requires_grad = req_grad

    @classmethod
    def build_evaluator(cls, cfg, dataset_name, output_folder=None):
        """
        Build the evaluator for the model.

        Args:
            cfg (CfgNode): Configuration object.
            dataset_name (str): Name of the dataset to evaluate.
            output_folder (str, optional): Directory to save evaluation results. Defaults to "eval".

        Returns:
            COCOEvaluator: An evaluator for COCO-style datasets.
        """
        if output_folder is None:
            os.makedirs("eval", exist_ok=True)
            output_folder = "eval"
        return COCOEvaluator(dataset_name, cfg, True, output_folder)

    def build_hooks(self):
        """
        Build the training hooks, including the custom LossEvalHook.

        This method adds a custom hook for evaluating the model's loss during training, with support for
        early stopping based on the AP50 metric.

        Returns:
            list: A list of hooks to be used during training.
        """
        hooks = super().build_hooks()

        # Determine the appropriate resize strategy based on the configuration
        if self.cfg.RESIZE == "random":
            size = None
            # Attempt to determine the image size from the training dataset
            for i, datas in enumerate(DatasetCatalog.get(self.cfg.DATASETS.TRAIN[0])):
                location = datas['file_name']
                try:
                    # Attempt to read the image with OpenCV (for RGB images)
                    img = cv2.imread(location)
                    if img is not None:
                        size = img.shape[0]
                    else:
                        # Fall back to rasterio for multi-band images
                        with rasterio.open(location) as src:
                            size = src.height  # Assuming square images
                except Exception as e:
                    # Handle any errors that occur during loading
                    print(f"Error loading image {location}: {e}")
                    continue
                break
            # Define augmentation based on the determined size
            augmentations = [T.ResizeShortestEdge([size, size], size + 300)]
        else:
            # Use fixed size resizing as a default
            augmentations = [T.ResizeShortestEdge([1000, 1000], 1333)]

        if self.cfg.VALIDATION_VIS_PERIOD != 0:
            hooks.insert(
                -1,
                VisualizerHook(
                    self.cfg.VALIDATION_VIS_PERIOD,
                    self.model,
                    build_detection_test_loader(self.cfg, self.cfg.DATASETS.TEST,
                                                FlexibleDatasetMapper(self.cfg, True, augmentations=augmentations)),
                ),
            )

        # Insert the custom LossEvalHook before the last hook (typically the evaluation hook)
        hooks.insert(
            -1,
            LossEvalHook(
                self.cfg.TEST.EVAL_PERIOD,
                self.model,
                build_detection_test_loader(self.cfg, self.cfg.DATASETS.TEST,
                                            FlexibleDatasetMapper(self.cfg, True, augmentations=augmentations)),
                self.patience,
            ),
        )
        return hooks

    @classmethod
    def build_train_loader(cls, cfg):
        """
        Build the training data loader with support for custom augmentations and image types.

        This method configures the data loader to apply specific augmentations depending on the image mode
        (RGB or multi-band) and resize strategy defined in the configuration.

        Args:
            cfg (CfgNode): Configuration object.

        Returns:
            DataLoader: A data loader for the training dataset.
        """

        # Define basic augmentations including rotation and flipping
        augmentations = [
            T.RandomRotation(angle=[0, 360], expand=False),
            T.RandomFlip(prob=0.5, horizontal=True, vertical=False),
        ]

        # Additional augmentations for RGB images
        if cfg.IMGMODE == "rgb":
            augmentations.extend([
                T.RandomBrightness(0.7, 1.5),
                T.RandomLighting(0.7),
                T.RandomContrast(0.6, 1.3),
                T.RandomSaturation(0.8, 1.4)
            ])

        # Add resizing augmentations based on the resize strategy
        if cfg.RESIZE == "fixed":
            augmentations.append(T.ResizeShortestEdge([1000, 1000], 1333))
        elif cfg.RESIZE == "random":
            size = None
            for i, datas in enumerate(DatasetCatalog.get(cfg.DATASETS.TRAIN[0])):
                location = datas['file_name']
                try:
                    # Try to read with cv2 (for RGB images)
                    img = cv2.imread(location)
                    if img is not None:
                        size = img.shape[0]
                    else:
                        # Fall back to rasterio for multi-band images
                        with rasterio.open(location) as src:
                            size = src.height  # Assuming square images
                except Exception as e:
                    # Handle any errors that occur during loading
                    print(f"Error loading image {location}: {e}")
                    continue
                break

            if size:
                print("ADD RANDOM RESIZE WITH SIZE = ", size)
                augmentations.append(T.ResizeScale(0.7, 1.3, size, size))
            else:
                raise ValueError("Failed to determine image size for random resize")
        elif cfg.RESIZE == "rand_fixed":
            augmentations.append(T.ResizeScale(0.7, 1.3, 1000, 1000))

        return build_detection_train_loader(
            cfg,
            mapper=FlexibleDatasetMapper(
                cfg,
                is_train=True,
                augmentations=augmentations,
            ),
        )

    @classmethod
    def build_test_loader(cls, cfg, dataset_name):
        """
        Build the test data loader.

        This method configures the data loader for evaluation, using the FlexibleDatasetMapper
        to handle custom augmentations and image types.

        Args:
            cfg (CfgNode): Configuration object.
            dataset_name (str): Name of the dataset to load for testing.

        Returns:
            DataLoader: A data loader for the test dataset.
        """
        return build_detection_test_loader(cfg, dataset_name, mapper=FlexibleDatasetMapper(cfg, is_train=False))


def get_tree_dicts(directory: str, class_mapping: Optional[Dict[str, int]] = None) -> List[Dict[str, Any]]:
    """Get the tree dictionaries.

    Args:
        directory: Path to directory
        classes: List of classes to include
        classes_at: Signifies which column (if any) corresponds to the class labels

    Returns:
        List of dictionaries corresponding to segmentations of trees. Each dictionary includes
        bounding box around tree and points tracing a polygon around a tree.
    """

    dataset_dicts = []

    for filename in [file for file in os.listdir(directory) if file.endswith(".geojson")]:
        json_file = os.path.join(directory, filename)
        with open(json_file) as f:
            img_anns = json.load(f)

        record: Dict[str, Any] = {}
        filename = img_anns["imagePath"]

        # Make sure we have the correct height and width
        # If image path ends in .png use cv2 to get height and width else if image path ends in .tif use rasterio
        if filename.endswith(".png"):
            height, width = cv2.imread(filename).shape[:2]
        elif filename.endswith(".tif"):
            with rasterio.open(filename) as src:
                height, width = src.shape

        record["file_name"] = filename
        record["height"] = height
        record["width"] = width
        record["image_id"] = filename[0:400]
        record["annotations"] = {}
        # print(filename[0:400])

        objs = []
        for features in img_anns["features"]:
            anno = features["geometry"]
            if anno["type"] != "Polygon" and anno["type"] != "MultiPolygon":
                print("Skipping annotation of type", anno["type"], "in file", filename)
                continue
            px = [a[0] for a in anno["coordinates"][0]]
            py = [np.array(height) - a[1] for a in anno["coordinates"][0]]
            poly = [(x, y) for x, y in zip(px, py)]
            poly = [p for x in poly for p in x]

            # If class mapping is provided, use it; otherwise, default to "tree"
            if class_mapping:
                category_id = class_mapping[features["properties"]["status"]]
            else:
                category_id = 0  # Default to "tree" if no class mapping is provided

            obj = {
                "bbox": [np.min(px), np.min(py), np.max(px), np.max(py)],
                "bbox_mode": BoxMode.XYXY_ABS,
                "segmentation": [poly],
                "category_id": category_id,
                "iscrowd": 0,
            }

            objs.append(obj)

        record["annotations"] = objs if objs else []
        dataset_dicts.append(record)

    return dataset_dicts


def combine_dicts(root_dir: str,
                  val_dir: int,
                  mode: str = "train",
                  class_mapping: Optional[Dict[str, int]] = None) -> List[Dict[str, Any]]:
    """
    Combine dictionaries from different directories based on the specified mode.

    This function aggregates tree dictionaries from multiple directories within a root directory.
    Depending on the mode, it either combines dictionaries from all directories,
    all except a specified validation directory, or only from the validation directory.

    Args:
        root_dir (str): The root directory containing subdirectories with tree dictionaries.
        val_dir (int): The index (1-based) of the validation directory to exclude or use depending on the mode.
        mode (str, optional): The mode of operation. Can be "train", "val", or "full".
                              "train" excludes the validation directory,
                              "val" includes only the validation directory,
                              and "full" includes all directories. Defaults to "train".
        class_mapping: A dictionary mapping class labels to category indices (optional).

    Returns:
        List of combined dictionaries from the specified directories.
    """
    # Get the list of directories within the root directory
    train_dirs = [
        os.path.join(root_dir, dir) for dir in os.listdir(root_dir) if os.path.isdir(os.path.join(root_dir, dir))
    ]
    # Handle the different modes for combining dictionaries
    if mode == "train":
        # Exclude the validation directory from the list of directories
        del train_dirs[(val_dir - 1)]
        tree_dicts = []
        for d in train_dirs:
            # Combine dictionaries from all directories except the validation directory
            tree_dicts += get_tree_dicts(d, class_mapping=class_mapping)
    elif mode == "val":
        # Use only the validation directory
        tree_dicts = get_tree_dicts(train_dirs[(val_dir - 1)], class_mapping=class_mapping)
    elif mode == "full":
        # Combine dictionaries from all directories, including the validation directory
        tree_dicts = []
        for d in train_dirs:
            tree_dicts += get_tree_dicts(d, class_mapping=class_mapping)
    return tree_dicts


def get_filenames(directory: str):
    """Get the file names from the directory, handling both RGB (.png) and multispectral (.tif) images.

    Args:
        directory (str): Directory of images to be predicted on.

    Returns:
        tuple: A tuple containing:
            - dataset_dicts (list): List of dictionaries with 'file_name' keys.
            - mode (str): 'rgb' if .png files are used, 'ms' if .tif files are used.
    """
    dataset_dicts = []

    # Get list of .png and .tif files
    png_files = glob.glob(os.path.join(directory, "*.png"))
    tif_files = glob.glob(os.path.join(directory, "*.tif"))

    if png_files and tif_files:
        # Both .png and .tif files are present, select only .png files
        files = png_files
        mode = "rgb"
    elif png_files:
        # Only .png files are present
        files = png_files
        mode = "rgb"
    elif tif_files:
        # Only .tif files are present
        files = tif_files
        mode = "ms"
    else:
        # No image files found
        files = []
        mode = None

    for filename in files:
        file = {}
        file["file_name"] = filename
        dataset_dicts.append(file)
    return dataset_dicts, mode


def register_train_data(train_location, name: str = "tree", val_fold=None, class_mapping_file=None):
    """Register data for training and (optionally) validation.

    Args:
        train_location: Directory containing training folds.
        name: Name to register the dataset.
        val_fold: Validation fold index (optional).
        class_mapping_file: Path to the class mapping file (json or pickle).
    """
    # Load the class mapping from file if provided
    class_mapping = None
    if class_mapping_file:
        class_mapping = load_class_mapping(class_mapping_file)
        thing_classes = list(class_mapping.keys())  # Convert dictionary to list of class names
        print(f"Class mapping loaded: {class_mapping}")  # Debugging step
    else:
        thing_classes = ["tree"]

    if val_fold is not None:
        for d in ["train", "val"]:
            DatasetCatalog.register(name + "_" + d,
                                    lambda d=d: combine_dicts(train_location, val_fold, d, class_mapping=class_mapping))
            MetadataCatalog.get(name + "_" + d).set(thing_classes=thing_classes)
    else:
        DatasetCatalog.register(name + "_" + "full",
                                lambda d=d: combine_dicts(train_location, 0, "full", class_mapping=class_mapping))
        MetadataCatalog.get(name + "_" + "full").set(thing_classes=thing_classes)


def get_classes(out_dir):
    """Function that will read the classes that are recorded during tiling.

    Args:
        out_dir: directory where classes.txt is located

    Returns:
        list of classes
    """
    list = []
    classes_txt = out_dir + 'classes.txt'
    # open file and read the content in a list
    with open(classes_txt, 'r') as fp:
        for line in fp:
            # remove linebreak from a current name
            # linebreak is the last character of each line
            x = line[:-1]
            # add current item to the list
            list.append(x)
    return (list)


def remove_registered_data(name="tree"):
    """Remove registered data from catalog.

    Args:
        name: string of named registered data
    """
    for d in ["train", "val"]:
        DatasetCatalog.remove(name + "_" + d)
        MetadataCatalog.remove(name + "_" + d)


def register_test_data(test_location, name="tree"):
    """Register data for testing.

    Args:
        test_location: directory containing test data
        name: string to name data
    """
    d = "test"

    class_mapping = None
    if class_mapping_file:
        class_mapping = load_class_mapping(class_mapping_file)
        thing_classes = list(class_mapping.keys())  # Convert dictionary to list of class names
        print(f"Class mapping loaded: {class_mapping}")  # Debugging step
    else:
        thing_classes = ["tree"]

    DatasetCatalog.register(name + "_" + d, lambda d=d: get_tree_dicts(test_location, class_mapping))
    MetadataCatalog.get(name + "_" + d).set(thing_classes=thing_classes)


def load_json_arr(json_path):
    """Load json array.

    Args:
        json_path: path to json file
    """
    lines = []
    with open(json_path, "r") as f:
        for line in f:
            lines.append(json.loads(line))
    return lines


def setup_cfg(
    base_model: str = "COCO-InstanceSegmentation/mask_rcnn_R_101_FPN_3x.yaml",
    trains=("trees_train", ),
    tests=("trees_val", ),
    update_model=None,
    workers=2,
    ims_per_batch=2,
    gamma=0.1,
    backbone_freeze=3,
    warm_iter=120,
    momentum=0.9,
    batch_size_per_im=1024,
    base_lr=0.0003389,
    weight_decay=0.001,
    max_iter=1000,
    eval_period=100,
    out_dir="./train_outputs",
    resize="fixed",  # "fixed" or "random" or "rand_fixed"
    imgmode="rgb",
    num_bands=3,
    class_mapping_file=None,
    visualize_training=False,
):
    """Set up config object # noqa: D417.

    Args:
        base_model: base pre-trained model from detectron2 model_zoo
        trains: names of registered data to use for training
        tests: names of registered data to use for evaluating models
        update_model: updated pre-trained model from detectree2 model_garden
        workers: number of workers for dataloader
        ims_per_batch: number of images per batch
        gamma: gamma for learning rate scheduler
        backbone_freeze: backbone layer to freeze
        warm_iter: number of iterations for warmup
        momentum: momentum for optimizer
        batch_size_per_im: batch size per image
        base_lr: base learning rate
        weight_decay: weight decay for optimizer
        max_iter: maximum number of iterations
        num_classes: number of classes
        eval_period: number of iterations between evaluations
        out_dir: directory to save outputs
        resize: resize strategy for images
        imgmode: image mode (rgb or multispectral)
        num_bands: number of bands in the image
        class_mapping_file: path to class mapping file
<<<<<<< HEAD
        visualize_training: whether to visualize training. Images can also be accessed via TensorBoard
=======
        visualize_training: whether to visualize training. Images can be accessed via TensorBoard
>>>>>>> 03306c77
    """

    # Load the class mapping if provided
    if class_mapping_file:
        class_mapping = load_class_mapping(class_mapping_file)
        num_classes = len(class_mapping)  # Set the number of classes based on the mapping
    else:
        num_classes = 1  # Default to 1 class if no mapping is provided

    # Validate the resize parameter
    if resize not in {"fixed", "random", "rand_fixed"}:
        raise ValueError(f"Invalid resize option '{resize}'. Must be 'fixed', 'random', or 'rand_fixed'.")

    cfg = get_cfg()
    cfg.merge_from_file(model_zoo.get_config_file(base_model))
    cfg.DATASETS.TRAIN = trains
    cfg.DATASETS.TEST = tests
    cfg.DATALOADER.NUM_WORKERS = workers
    cfg.SOLVER.IMS_PER_BATCH = ims_per_batch
    cfg.SOLVER.GAMMA = gamma
    cfg.MODEL.BACKBONE.FREEZE_AT = backbone_freeze
    cfg.SOLVER.WARMUP_ITERS = warm_iter
    cfg.SOLVER.MOMENTUM = momentum
    cfg.MODEL.RPN.BATCH_SIZE_PER_IMAGE = batch_size_per_im
    cfg.SOLVER.WEIGHT_DECAY = weight_decay
    cfg.SOLVER.BASE_LR = base_lr
    cfg.OUTPUT_DIR = out_dir
    os.makedirs(cfg.OUTPUT_DIR, exist_ok=True)
    if update_model is not None:
        cfg.MODEL.WEIGHTS = update_model
    else:
        cfg.MODEL.WEIGHTS = model_zoo.get_checkpoint_url(base_model)

    cfg.SOLVER.IMS_PER_BATCH = ims_per_batch
    cfg.SOLVER.BASE_LR = base_lr
    cfg.SOLVER.MAX_ITER = max_iter
    cfg.MODEL.ROI_HEADS.NUM_CLASSES = num_classes
    cfg.TEST.EVAL_PERIOD = eval_period
    cfg.RESIZE = resize
    cfg.INPUT.MIN_SIZE_TRAIN = 1000
    cfg.IMGMODE = imgmode  # "rgb" or "ms" (multispectral)
    if num_bands > 3:
        # Adjust PIXEL_MEAN and PIXEL_STD for the number of bands
        default_pixel_mean = cfg.MODEL.PIXEL_MEAN
        default_pixel_std = cfg.MODEL.PIXEL_STD
        # Extend or truncate the PIXEL_MEAN and PIXEL_STD based on num_bands
        cfg.MODEL.PIXEL_MEAN = (default_pixel_mean * (num_bands // len(default_pixel_mean)) +
                                default_pixel_mean[:num_bands % len(default_pixel_mean)])
        cfg.MODEL.PIXEL_STD = (default_pixel_std * (num_bands // len(default_pixel_std)) +
                               default_pixel_std[:num_bands % len(default_pixel_std)])
    if visualize_training:
        cfg.VALIDATION_VIS_PERIOD = eval_period
    else:
        cfg.VALIDATION_VIS_PERIOD = 0

    cfg.DATALOADER.FILTER_EMPTY_ANNOTATIONS = False

    return cfg


def predictions_on_data(
    directory=None,
    predictor=DefaultPredictor,
    trees_metadata=None,
    save=True,
    scale=1,
    geos_exist=True,
    num_predictions=0,
):
    """Make predictions on test data and output them to the predictions folder.

    Args:
        directory (str): Directory containing test data.
        predictor (DefaultPredictor): The predictor object.
        trees_metadata: Metadata for trees.
        save (bool): Whether to save the predictions.
        scale (float): Scale of the image for visualization.
        geos_exist (bool): Determines if geojson files exist.
        num_predictions (int): Number of predictions to make.

    Returns:
        None
    """
    pred_dir = os.path.join(directory, "predictions")
    Path(pred_dir).mkdir(parents=True, exist_ok=True)

    test_location = os.path.join(directory, "test")

    if geos_exist:
        dataset_dicts = get_tree_dicts(test_location)
        if len(dataset_dicts) > 0:
            sample_file = dataset_dicts[0]["file_name"]
            _, mode = get_filenames(os.path.dirname(sample_file))
        else:
            mode = None
    else:
        dataset_dicts, mode = get_filenames(test_location)

    # Decide how many items to predict on
    num_to_pred = len(dataset_dicts) if num_predictions == 0 else num_predictions

    for d in random.sample(dataset_dicts, num_to_pred):
        file_name = d["file_name"]
        file_ext = os.path.splitext(file_name)[1].lower()
        if file_ext == ".png":
            # RGB image, read with cv2
            img = cv2.imread(file_name)
            if img is None:
                print(f"Failed to read image {file_name} with cv2.")
                continue
            # Convert BGR to RGB for visualization
            img_vis = img[:, :, ::-1]
        elif file_ext == ".tif":
            # Multispectral image, read with rasterio
            with rasterio.open(file_name) as src:
                img = src.read()
                # Transpose to match expected format (H, W, C)
                img = np.transpose(img, (1, 2, 0))
            # For visualization, convert to RGB if possible
            img_vis = img[:, :, :3] if img.shape[2] >= 3 else img
        else:
            print(f"Unsupported file extension {file_ext} for file {file_name}")
            continue

        outputs = predictor(img)
        v = Visualizer(
            img_vis,
            metadata=trees_metadata,
            scale=scale,
            instance_mode=ColorMode.SEGMENTATION,
        )
        v = v.draw_instance_predictions(outputs["instances"].to("cpu"))

        # Create the output file name
        file_name_only = os.path.basename(file_name)
        file_name_json = os.path.splitext(file_name_only)[0] + ".json"
        output_file = os.path.join(pred_dir, f"Prediction_{file_name_json}")

        if save:
            # Save predictions to JSON file
            evaluations = instances_to_coco_json(outputs["instances"].to("cpu"), file_name)
            with open(output_file, "w") as dest:
                json.dump(evaluations, dest)


def multiply_conv1_weights(model):
    """
    Modify the weights of the first convolutional layer (conv1) to accommodate a different number of input channels.

    This function adjusts the weights of the `conv1` layer in the model's backbone to support a custom number
    of input channels. It creates a new weight tensor with the desired number of input channels,
    and initializes it by repeating the weights of the original channels.

    Args:
        model (torch.nn.Module): The model containing the convolutional layer to modify.

    """
    with torch.no_grad():

        old_conv = model.backbone.bottom_up.stem.conv1
        old_weights = old_conv.weight.clone()  # shape: (out_channels, in_channels, height, width)

        # Preserve device + dtype
        device = old_weights.device
        dtype = old_weights.dtype
        out_channels, in_channels, kh, kw = old_weights.shape

        # Create a new weight tensor on the same device/dtype
        new_weights = torch.zeros((out_channels, in_channels, kh, kw), device=device, dtype=dtype)

        # Multiply weights round-robin
        for i in range(in_channels):
            new_weights[:, i, :, :] = old_weights[:, i % 3, :, :] / in_channels * 3

        # Create a fresh Conv2d that has the correct shape
        new_conv = nn.Conv2d(in_channels=in_channels,
                             out_channels=out_channels,
                             kernel_size=old_conv.kernel_size,
                             stride=old_conv.stride,
                             padding=old_conv.padding,
                             bias=None)

        # Move the new conv onto the same device just to be sure....
        new_conv = new_conv.to(device, dtype)
        new_conv.weight.copy_(new_weights)

        # Replace conv1 in the model
        model.backbone.bottom_up.stem.conv1 = new_conv


def get_latest_model_path(output_dir: str) -> str:
    """
    Find the model file with the highest index in the specified output directory.

    Args:
        output_dir (str): The directory where the model files are stored.

    Returns:
        str: The path to the model file with the highest index.
    """
    # Regular expression to match model files with the pattern "model_X.pth"
    model_pattern = re.compile(r"model_(\d+)\.pth")

    # List all files in the output directory
    files = os.listdir(output_dir)

    # Find all files that match the pattern and extract their indices
    model_files = []
    for f in files:
        match = model_pattern.search(f)
        if match:
            model_files.append((f, int(match.group(1))))

    if not model_files:
        raise FileNotFoundError(f"No model files found in the directory {output_dir}")

    # Sort the files by index in descending order and select the highest one
    latest_model_file = max(model_files, key=lambda x: x[1])[0]

    # Return the full path to the latest model file
    return os.path.join(output_dir, latest_model_file)


if __name__ == "__main__":
    # Define paths to training data and optional class mapping file
    train_location = "/path/to/your/train/location"
    class_mapping_file = "/path/to/your/class_to_idx.json"  # Optional, can be None

    # Register the training and validation datasets using the class mapping
    # If class_mapping_file is not provided, defaults to "tree"
    register_train_data(train_location, "MyDataset", val_fold=1, class_mapping_file=class_mapping_file)

    # Set up model configuration, using the class mapping to determine the number of classes
    cfg = setup_cfg(
        base_model="COCO-InstanceSegmentation/mask_rcnn_R_101_FPN_3x.yaml",
        trains=("MyDataset_train", ),
        tests=("MyDataset_val", ),
        max_iter=3000,
        out_dir="/path/to/output",
        class_mapping_file=class_mapping_file  # Optional
    )

    # Train the model
    trainer = MyTrainer(cfg, patience=4)
    trainer.resume_or_load(resume=False)
    trainer.train()<|MERGE_RESOLUTION|>--- conflicted
+++ resolved
@@ -1003,11 +1003,7 @@
         imgmode: image mode (rgb or multispectral)
         num_bands: number of bands in the image
         class_mapping_file: path to class mapping file
-<<<<<<< HEAD
-        visualize_training: whether to visualize training. Images can also be accessed via TensorBoard
-=======
         visualize_training: whether to visualize training. Images can be accessed via TensorBoard
->>>>>>> 03306c77
     """
 
     # Load the class mapping if provided
