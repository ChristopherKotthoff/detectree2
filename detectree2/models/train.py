--- conflicted
+++ resolved
@@ -1003,11 +1003,7 @@
         imgmode: image mode (rgb or multispectral)
         num_bands: number of bands in the image
         class_mapping_file: path to class mapping file
-<<<<<<< HEAD
         visualize_training: whether to visualize training. Images can also be accessed via TensorBoard
-=======
-        visualize_training: whether to visualize training. Images will be saved to out_dir and can also be accessed via TensorBoard or Weights & Biases.
->>>>>>> 03864a82
     """
 
     # Load the class mapping if provided
@@ -1180,12 +1176,7 @@
 
         # Multiply weights round-robin
         for i in range(in_channels):
-<<<<<<< HEAD
             new_weights[:, i, :, :] = old_weights[:, i % 3, :, :] / in_channels * 3
-=======
-            new_weights[:, i, :, :] = old_weights[:, (i) % 3, :, :] / in_channels * 3
-            #new_weights[:, i, :, :] = old_weights[:, (i+1) % 3, :, :] / in_channels * 3
->>>>>>> 03864a82
 
         # Create a fresh Conv2d that has the correct shape
         new_conv = nn.Conv2d(in_channels=in_channels,
